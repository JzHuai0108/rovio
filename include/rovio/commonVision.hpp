--- conflicted
+++ resolved
@@ -239,7 +239,6 @@
     if(!validGradientParameters_) computeGradientParameters();
     return H_;
   }
-<<<<<<< HEAD
 
   /** \brief Draws the patch into an image.
    *
@@ -249,10 +248,7 @@
    *   @param withBorder - Draw either the patch Patch::patch_  (withBorder = false) or the expanded patch
    *                       Patch::patchWithBorder_ (withBorder = true) .
    */
-  void drawPatch(cv::Mat& drawImg,const cv::Point2i& c,int stretch = 1,const bool withBorder = false){
-=======
   void drawPatch(cv::Mat& drawImg,const cv::Point2i& c,int stretch = 1,const bool withBorder = false) const{
->>>>>>> f960204f
     const int refStep = drawImg.step.p[0];
     uint8_t* img_ptr;
     const float* it_patch;
