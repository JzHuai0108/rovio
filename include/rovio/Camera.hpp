/*
* Copyright (c) 2014, Autonomous Systems Lab
* All rights reserved.
*
* Redistribution and use in source and binary forms, with or without
* modification, are permitted provided that the following conditions are met:
* * Redistributions of source code must retain the above copyright
* notice, this list of conditions and the following disclaimer.
* * Redistributions in binary form must reproduce the above copyright
* notice, this list of conditions and the following disclaimer in the
* documentation and/or other materials provided with the distribution.
* * Neither the name of the Autonomous Systems Lab, ETH Zurich nor the
* names of its contributors may be used to endorse or promote products
* derived from this software without specific prior written permission.
*
* THIS SOFTWARE IS PROVIDED BY THE COPYRIGHT HOLDERS AND CONTRIBUTORS "AS IS" AND
* ANY EXPRESS OR IMPLIED WARRANTIES, INCLUDING, BUT NOT LIMITED TO, THE IMPLIED
* WARRANTIES OF MERCHANTABILITY AND FITNESS FOR A PARTICULAR PURPOSE ARE
* DISCLAIMED. IN NO EVENT SHALL THE COPYRIGHT HOLDER OR CONTRIBUTORS BE LIABLE
* FOR ANY DIRECT, INDIRECT, INCIDENTAL, SPECIAL, EXEMPLARY, OR CONSEQUENTIAL
* DAMAGES (INCLUDING, BUT NOT LIMITED TO, PROCUREMENT OF SUBSTITUTE GOODS OR
* SERVICES; LOSS OF USE, DATA, OR PROFITS; OR BUSINESS INTERRUPTION) HOWEVER
* CAUSED AND ON ANY THEORY OF LIABILITY, WHETHER IN CONTRACT, STRICT LIABILITY,
* OR TORT (INCLUDING NEGLIGENCE OR OTHERWISE) ARISING IN ANY WAY OUT OF THE USE
* OF THIS SOFTWARE, EVEN IF ADVISED OF THE POSSIBILITY OF SUCH DAMAGE.
*
*/

#ifndef ROVIO_CAMERA_HPP_
#define ROVIO_CAMERA_HPP_

#include <Eigen/Dense>
#include <opencv2/features2d/features2d.hpp>
#include "lightweight_filtering/State.hpp"
#include "yaml-cpp/yaml.h"

namespace rovio{

class Camera{
 public:
  /** \brief Distortion model of the camera.
   * */
  enum ModelType{
    RADTAN,    //!< Radial tangential distortion model.
    EQUIDIST   //!< Equidistant distortion model.
  } type_;
<<<<<<< HEAD
  V3D BrBC_;
  QPD qCB_;
  Eigen::Matrix3d K_;
  double k1_,k2_,k3_,k4_,k5_,k6_;
  double p1_,p2_,s1_,s2_,s3_,s4_;
  void setExtrinsics(const V3D& BrBC, const QPD& qCB){ // TODO: clean and get functionality into this class
    BrBC_ = BrBC;
    qCB_ = qCB;
  }
=======
  Eigen::Matrix3d K_; //!< Intrinsic parameter matrix.

  //@{
  /** \brief Distortion Parameter. */
  double k1_,k2_,k3_,k4_,k5_,k6_;
  double p1_,p2_,s1_,s2_,s3_,s4_;
  //@}

  /** \brief Constructor.
   *
   *  Initializes the camera object as pinhole camera, i.e. all distortion coefficients are set to zero.
   *  The intrinsic parameter matrix is set equal to the identity matrix.
   * */
>>>>>>> e2e81c3c
  Camera(){
    k1_ = 0.0; k2_ = 0.0; k3_ = 0.0; k4_ = 0.0; k5_ = 0.0; k6_ = 0.0;
    p1_ = 0.0; p2_ = 0.0; s1_ = 0.0; s2_ = 0.0; s3_ = 0.0; s4_ = 0.0;
    K_.setIdentity();
    type_ = RADTAN;
    qCB_.setIdentity();
    BrBC_.setZero();
  };
  ~Camera(){};

  /** \brief Loads and sets the intrinsic parameter matrix K_ from yaml-file.
   *
   *   @param filename - Path to the yaml-file, containing the intrinsic parameter matrix coefficients.
   */
  void loadCameraMatrix(const std::string& filename){
    YAML::Node config = YAML::LoadFile(filename);
    K_(0,0) = config["camera_matrix"]["data"][0].as<double>();
    K_(0,1) = config["camera_matrix"]["data"][1].as<double>();
    K_(0,2) = config["camera_matrix"]["data"][2].as<double>();
    K_(1,0) = config["camera_matrix"]["data"][3].as<double>();
    K_(1,1) = config["camera_matrix"]["data"][4].as<double>();
    K_(1,2) = config["camera_matrix"]["data"][5].as<double>();
    K_(2,0) = config["camera_matrix"]["data"][6].as<double>();
    K_(2,1) = config["camera_matrix"]["data"][7].as<double>();
    K_(2,2) = config["camera_matrix"]["data"][8].as<double>();
    std::cout << "Set Camera Matrix to:\n" << K_ << std::endl;
  }

  /** \brief Loads and sets the distortion parameters {k1_, k2_, k3_, p1_, p2_} for the Radtan distortion model from
   *         yaml-file.
   *   @param filename - Path to the yaml-file, containing the distortion coefficients.
   */
  void loadRadtan(const std::string& filename){
    loadCameraMatrix(filename);
    YAML::Node config = YAML::LoadFile(filename);
    k1_ = config["distortion_coefficients"]["data"][0].as<double>();
    k2_ = config["distortion_coefficients"]["data"][1].as<double>();
    p1_ = config["distortion_coefficients"]["data"][2].as<double>();
    p2_ = config["distortion_coefficients"]["data"][3].as<double>();
    k3_ = config["distortion_coefficients"]["data"][4].as<double>();
    std::cout << "Set distortion parameters (Radtan) to: k1(" << k1_ << "), k2(" << k2_ << "), k3(" << k3_ << "), p1(" << p1_ << "), p2(" << p2_ << ")" << std::endl;
  }

  /** \brief Loads and sets the distortion parameters {k1_, k2_, k3_, k4_} for the Equidistant distortion model from
   *         yaml-file.
   *   @param filename - Path to the yaml-file, containing the distortion coefficients.
   */
  void loadEquidist(const std::string& filename){
    loadCameraMatrix(filename);
    YAML::Node config = YAML::LoadFile(filename);
    k1_ = config["distortion_coefficients"]["data"][0].as<double>();
    k2_ = config["distortion_coefficients"]["data"][1].as<double>();
    k3_ = config["distortion_coefficients"]["data"][2].as<double>();
    k4_ = config["distortion_coefficients"]["data"][3].as<double>();
    std::cout << "Set distortion parameters (Equidist) to: k1(" << k1_ << "), k2(" << k2_ << "), k3(" << k3_ << "), k4(" << k4_ << ")" << std::endl;
  }

  /** \brief Loads and sets the distortion model and the corresponding distortion coefficients from yaml-file.
   *
   *   @param filename - Path to the yaml-file, containing the distortion model and distortion coefficient data.
   */
  void load(const std::string& filename){
    YAML::Node config = YAML::LoadFile(filename);
    std::string distortionModel;
    distortionModel = config["distortion_model"].as<std::string>();
    if(distortionModel == "plumb_bob"){
      type_ = RADTAN;
      loadRadtan(filename);
    } else if(distortionModel == "equidistant"){
      type_ = EQUIDIST;
      loadEquidist(filename);
    } else {
      std::cout << "ERROR: no camera Model detected!";
    }
  }

  /** \brief Distorts a point on the unit plane (in camera coordinates) according to the Radtan distortion model.
   *
   *   @param in  - Undistorted point coordinates on the unit plane (in camera coordinates).
   *   @param out - Distorted point coordinates on the unit plane (in camera coordinates).
   */
  void distortRadtan(const Eigen::Vector2d& in, Eigen::Vector2d& out) const{
    const double x2 = in(0) * in(0);
    const double y2 = in(1) * in(1);
    const double xy = in(0) * in(1);
    const double r2 = x2 + y2;
    const double kr = (1 + ((k3_ * r2 + k2_) * r2 + k1_) * r2);
    out(0) = in(0) * kr + p1_ * 2 * xy + p2_ * (r2 + 2 * x2);
    out(1) = in(1) * kr + p1_ * (r2 + 2 * y2) + p2_ * 2 * xy;
  }

  /** \brief Distorts a point on the unit plane (in camera coordinates) according to the Radtan distortion model and
   *         outputs additionally the corresponding jacobian matrix (input to output).
   *
   *   @param in  - Undistorted point coordinates on the unit plane (in camera coordinates).
   *   @param out - Distorted point coordinates on the unit plane (in camera coordinates).
   *   @param J   - Jacobian matrix of the distortion process (input to output).
   */
  void distortRadtan(const Eigen::Vector2d& in, Eigen::Vector2d& out, Eigen::Matrix2d& J) const{
    const double x2 = in(0) * in(0);
    const double y2 = in(1) * in(1);
    const double xy = in(0) * in(1);
    const double r2 = x2 + y2;
    const double kr = (1 + ((k3_ * r2 + k2_) * r2 + k1_) * r2);
    out(0) = in(0) * kr + p1_ * 2 * xy + p2_ * (r2 + 2 * x2);
    out(1) = in(1) * kr + p1_ * (r2 + 2 * y2) + p2_ * 2 * xy;
    J(0,0) = kr + 2.0 * k1_ * x2 + 4.0 * k2_ * x2 * r2 + 6.0 * k3_ * x2 * r2 * r2 + 2.0 * p1_ * in(1) + 6.0 * p2_ * in(0);
    J(0,1) = 2.0 * k1_ * xy + 4.0 * k2_ * xy * r2 + 6.0 * k3_ * xy * r2 * r2 + 2 * p1_ * in(0) + 2 * p2_ * in(1);
    J(1,0) = J(0,1);
    J(1,1) = kr + 2.0 * k1_ * y2 + 4.0 * k2_ * y2 * r2 + 6.0 * k3_ * y2 * r2 * r2 + 6.0 * p1_ * in(1) + 2.0 * p2_ * in(0);
  }

  /** \brief Distorts a point on the unit plane (in camera coordinates) according to the Equidistant distortion model.
   *
   *   @param in  - Undistorted point coordinates on the unit plane (in camera coordinates).
   *   @param out - Distorted point coordinates on the unit plane (in camera coordinates).
   */
  void distortEquidist(const Eigen::Vector2d& in, Eigen::Vector2d& out) const{
    const double x2 = in(0) * in(0);
    const double y2 = in(1) * in(1);
    const double r = std::sqrt(x2 + y2); // 1/r*x

    if(r < 1e-8){
      out(0) = in(0);
      out(1) = in(1);
      return;
    }

    const double th = atan(r); // 1/(r^2 + 1)
    const double th2 = th*th;
    const double th4 = th2*th2;
    const double th6 = th2*th4;
    const double th8 = th2*th6;
    const double thd = th * (1.0 + k1_ * th2 + k2_ * th4 + k3_ * th6 + k4_ * th8);
    const double s = thd/r;

    out(0) = in(0) * s;
    out(1) = in(1) * s;
  }

  /** \brief Distorts a point on the unit plane (in camera coordinates) according to the Equidistant distortion model
   *         and outputs additionally the corresponding jacobian matrix (input to output).
   *
   *   @param in  - Undistorted point coordinates on the unit plane (in camera coordinates).
   *   @param out - Distorted point coordinates on the unit plane (in camera coordinates).
   *   @param J   - Jacobian matrix of the distortion process (input to output).
   */
  void distortEquidist(const Eigen::Vector2d& in, Eigen::Vector2d& out, Eigen::Matrix2d& J) const{
    const double x2 = in(0) * in(0);
    const double y2 = in(1) * in(1);
    const double r = std::sqrt(x2 + y2);

    if(r < 1e-8){
      out(0) = in(0);
      out(1) = in(1);
      J.setIdentity();
      return;
    }

    const double r_x = 1/r*in(0);
    const double r_y = 1/r*in(1);

    const double th = atan(r); // 1/(r^2 + 1)
    const double th_r = 1/(r*r+1);
    const double th2 = th*th;
    const double th4 = th2*th2;
    const double th6 = th2*th4;
    const double th8 = th2*th6;
    const double thd = th * (1.0 + k1_ * th2 + k2_ * th4 + k3_ * th6 + k4_ * th8);
    const double thd_th = 1.0 + 3 * k1_ * th2 + 5* k2_ * th4 + 7 * k3_ * th6 + 9 * k4_ * th8;
    const double s = thd/r;
    const double s_r = thd_th*th_r/r - thd/(r*r);

    out(0) = in(0) * s;
    out(1) = in(1) * s;

    J(0,0) = s + in(0)*s_r*r_x;
    J(0,1) = in(0)*s_r*r_y;
    J(1,0) = in(1)*s_r*r_x;
    J(1,1) = s + in(1)*s_r*r_y;
  }

  /** \brief Distorts a point on the unit plane, according to the set distortion model (#ModelType) and to the set
   *         distortion coefficients.
   *
   *   @param in  - Undistorted point coordinates on the unit plane (in camera coordinates).
   *   @param out - Distorted point coordinates on the unit plane (in camera coordinates).
   */
  void distort(const Eigen::Vector2d& in, Eigen::Vector2d& out) const{
    switch(type_){
      case RADTAN:
        distortRadtan(in,out);
        break;
      case EQUIDIST:
        distortEquidist(in,out);
        break;
      default:
        distortRadtan(in,out);
        break;
    }
  }

  /** \brief Distorts a point on the unit plane, according to the set distortion model (#ModelType) and to the set
   *         distortion coefficients. Outputs additionally the corresponding jacobian matrix (input to output).
   *
   *   @param in  - Undistorted point coordinates on the unit plane (in camera coordinates).
   *   @param out - Distorted point coordinates on the unit plane (in camera coordinates).
   *   @param J   - Jacobian matrix of the distortion process (input to output).
   */
  void distort(const Eigen::Vector2d& in, Eigen::Vector2d& out, Eigen::Matrix2d& J) const{
    switch(type_){
      case RADTAN:
        distortRadtan(in,out,J);
        break;
      case EQUIDIST:
        distortEquidist(in,out,J);
        break;
      default:
        distortRadtan(in,out,J);
        break;
    }
  }

  /** \brief Outputs the (distorted) pixel coordinates corresponding to a given bearing vector,
   *         using the set distortion model.
   *
   *   @param vec - Bearing vector (in camera coordinates | unit length not necessary).
   *   @param c   - (Distorted) pixel coordinates.
   *   @return True, if process successful.
   */
  bool bearingToPixel(const Eigen::Vector3d& vec, cv::Point2f& c) const{
    // Project
    if(vec(2)<=0) return false;
    const Eigen::Vector2d undistorted = Eigen::Vector2d(vec(0)/vec(2),vec(1)/vec(2));

    // Distort
    Eigen::Vector2d distorted;
    distort(undistorted,distorted);

    // Shift origin and scale
    c.x = static_cast<float>(K_(0, 0)*distorted(0) + K_(0, 2));
    c.y = static_cast<float>(K_(1, 1)*distorted(1) + K_(1, 2));
    return true;
  }

  /** \brief Outputs the (distorted) pixel coordinates corresponding to a given bearing vector,
   *         using the set distortion model. Outputs additionally the corresponding jacobian matrix (input to output).
   *
   *   @param vec - Bearing vector (in camera coordinates | unit length not necessary).
   *   @param c   - (Distorted) pixel coordinates.
   *   @param J   - Jacobian matrix of the distortion process (input to output).
   *   @return True, if process successful.
   */
  bool bearingToPixel(const Eigen::Vector3d& vec, cv::Point2f& c, Eigen::Matrix<double,2,3>& J) const{
    // Project
    if(vec(2)<=0) return false;
    const Eigen::Vector2d undistorted = Eigen::Vector2d(vec(0)/vec(2),vec(1)/vec(2));
    Eigen::Matrix<double,2,3> J1; J1.setZero();
    J1(0,0) = 1.0/vec(2);
    J1(0,2) = -vec(0)/pow(vec(2),2);
    J1(1,1) = 1.0/vec(2);
    J1(1,2) = -vec(1)/pow(vec(2),2);

    // Distort
    Eigen::Vector2d distorted;
    Eigen::Matrix2d J2;
    distort(undistorted,distorted,J2);

    // Shift origin and scale
    c.x = static_cast<float>(K_(0, 0)*distorted(0) + K_(0, 2));
    c.y = static_cast<float>(K_(1, 1)*distorted(1) + K_(1, 2));
    Eigen::Matrix2d J3; J3.setZero();
    J3(0,0) = K_(0, 0);
    J3(1,1) = K_(1, 1);

    J = J3*J2*J1;

    return true;
  }

  /** \brief Outputs the (distorted) pixel coordinates corresponding to a given NormalVectorElement-Object
   *         (bearing vector), using the set distortion model.
   *
   *   @param n   - NormalVectorElement-Object.
   *   @param c   - (Distorted pixel) coordinates.
   *   @return True, if process successful.
   */
  bool bearingToPixel(const LWF::NormalVectorElement& n, cv::Point2f& c) const{
    return bearingToPixel(n.getVec(),c);
  }

  /** \brief Outputs the (distorted) pixel coordinates corresponding to a given NormalVectorElement-Object
   *         (bearing vector), using the set distortion model.
   *
   *   @param n   - NormalVectorElement-Object.
   *   @param c   - (Distorted) pixel coordinates.
   *   @param J   - Jacobian matrix of the distortion process (input to output).
   *   @return True, if process successful.
   */
  bool bearingToPixel(const LWF::NormalVectorElement& n, cv::Point2f& c, Eigen::Matrix<double,2,2>& J) const{
    Eigen::Matrix<double,3,2> J1;
    J1 = n.getM();
    Eigen::Matrix<double,2,3> J2;
    const bool success = bearingToPixel(n.getVec(),c,J2);
    J = J2*J1;
    return success;
  }

  /** \brief Get the bearing vector, corresponding to a specific (distorted) pixel.
   *
   *   @param c   - (Distorted) pixel.
   *   @param vec - Bearing vector (unit length).
   *   @return True, if process successful.
   */
  bool pixelToBearing(const cv::Point2f& c,Eigen::Vector3d& vec) const{
    // Shift origin and scale
    Eigen::Vector2d y;
    y(0) = (static_cast<double>(c.x) - K_(0, 2)) / K_(0, 0);
    y(1) = (static_cast<double>(c.y) - K_(1, 2)) / K_(1, 1);

    // Undistort by optimizing
    const int max_iter = 100;
    const double tolerance = 1e-10;
    Eigen::Vector2d ybar = y; // current guess (undistorted)
    Eigen::Matrix2d J;
    Eigen::Vector2d y_tmp; // current guess (distorted)
    Eigen::Vector2d e;
    Eigen::Vector2d du;
    bool success = false;
    for (int i = 0; i < max_iter; i++) {
      distort(ybar,y_tmp,J);
      e = y - y_tmp;
      du = (J.transpose() * J).inverse() * J.transpose() * e;
      ybar += du;
      if (e.dot(e) <= tolerance){
        success = true;
        break;
      }
    }
    if(success){
      y = ybar;
      vec = Eigen::Vector3d(y(0),y(1),1.0).normalized();
    }
    return success;
  }

  /** \brief Get the NormalVectorElement-Object (bearing vector) corresponding to a specific (distorted) pixel.
   *
   *   @param c   - (Distorted) pixel.
   *   @param vec - NormalVectorElement-Object.
   *   @return True, if process successful.
   */
  bool pixelToBearing(const cv::Point2f& c,LWF::NormalVectorElement& n) const{
    Eigen::Vector3d vec;
    bool success = pixelToBearing(c,vec);
    n.setFromVector(vec);
    return success;
  }

  /** \brief Function testing the camera model by randomly mapping bearing vectors to pixel coordinates and vice versa.
   */
  void testCameraModel(){
    double d = 1e-4;
    LWF::NormalVectorElement b_s;
    LWF::NormalVectorElement b_s1;
    LWF::NormalVectorElement b_s2;
    Eigen::Vector3d v_s;
    Eigen::Vector3d v_s1;
    Eigen::Vector3d v_s2;
    LWF::NormalVectorElement b_e;
    Eigen::Matrix2d J1;
    Eigen::Matrix2d J1_FD;
    Eigen::Matrix<double,2,3> J2;
    Eigen::Matrix<double,2,3> J2_FD;
    cv::Point2f p_s;
    cv::Point2f p_s1;
    cv::Point2f p_s2;
    cv::Point2f p_s3;
    Eigen::Vector2d diff;
    for(unsigned int s = 1; s<10;){
      b_s.setRandom(s);
      if(b_s.getVec()(2)<0) b_s = b_s.inverted();
      bearingToPixel(b_s,p_s,J1);
      pixelToBearing(p_s,b_e);
      b_s.boxMinus(b_e,diff);
      std::cout << b_s.getVec().transpose() << std::endl;
      std::cout << "Error after back and forward mapping: " << diff.norm() << std::endl;
      diff = Eigen::Vector2d(d,0);
      b_s.boxPlus(diff,b_s1);
      bearingToPixel(b_s1,p_s1);
      J1_FD(0,0) = static_cast<double>((p_s1-p_s).x)/d;
      J1_FD(1,0) = static_cast<double>((p_s1-p_s).y)/d;
      diff = Eigen::Vector2d(0,d);
      b_s.boxPlus(diff,b_s2);
      bearingToPixel(b_s2,p_s2);
      J1_FD(0,1) = static_cast<double>((p_s2-p_s).x)/d;
      J1_FD(1,1) = static_cast<double>((p_s2-p_s).y)/d;
      std::cout << J1 << std::endl;
      std::cout << J1_FD << std::endl;

      v_s = b_s.getVec();
      bearingToPixel(v_s,p_s,J2);
      bearingToPixel(v_s + Eigen::Vector3d(d,0,0),p_s1);
      bearingToPixel(v_s + Eigen::Vector3d(0,d,0),p_s2);
      bearingToPixel(v_s + Eigen::Vector3d(0,0,d),p_s3);
      J2_FD(0,0) = static_cast<double>((p_s1-p_s).x)/d;
      J2_FD(1,0) = static_cast<double>((p_s1-p_s).y)/d;
      J2_FD(0,1) = static_cast<double>((p_s2-p_s).x)/d;
      J2_FD(1,1) = static_cast<double>((p_s2-p_s).y)/d;
      J2_FD(0,2) = static_cast<double>((p_s3-p_s).x)/d;
      J2_FD(1,2) = static_cast<double>((p_s3-p_s).y)/d;
      std::cout << J2 << std::endl;
      std::cout << J2_FD << std::endl;
    }
  }
};

}


#endif /* ROVIO_CAMERA_HPP_ */<|MERGE_RESOLUTION|>--- conflicted
+++ resolved
@@ -44,17 +44,9 @@
     RADTAN,    //!< Radial tangential distortion model.
     EQUIDIST   //!< Equidistant distortion model.
   } type_;
-<<<<<<< HEAD
+
   V3D BrBC_;
   QPD qCB_;
-  Eigen::Matrix3d K_;
-  double k1_,k2_,k3_,k4_,k5_,k6_;
-  double p1_,p2_,s1_,s2_,s3_,s4_;
-  void setExtrinsics(const V3D& BrBC, const QPD& qCB){ // TODO: clean and get functionality into this class
-    BrBC_ = BrBC;
-    qCB_ = qCB;
-  }
-=======
   Eigen::Matrix3d K_; //!< Intrinsic parameter matrix.
 
   //@{
@@ -68,7 +60,6 @@
    *  Initializes the camera object as pinhole camera, i.e. all distortion coefficients are set to zero.
    *  The intrinsic parameter matrix is set equal to the identity matrix.
    * */
->>>>>>> e2e81c3c
   Camera(){
     k1_ = 0.0; k2_ = 0.0; k3_ = 0.0; k4_ = 0.0; k5_ = 0.0; k6_ = 0.0;
     p1_ = 0.0; p2_ = 0.0; s1_ = 0.0; s2_ = 0.0; s3_ = 0.0; s4_ = 0.0;
@@ -78,6 +69,11 @@
     BrBC_.setZero();
   };
   ~Camera(){};
+
+  void setExtrinsics(const V3D& BrBC, const QPD& qCB){ // TODO: clean and get functionality into this class
+    BrBC_ = BrBC;
+    qCB_ = qCB;
+  }
 
   /** \brief Loads and sets the intrinsic parameter matrix K_ from yaml-file.
    *
