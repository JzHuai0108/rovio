--- conflicted
+++ resolved
@@ -72,36 +72,21 @@
   };
   ~ImuPrediction(){};
   void eval(mtState& output, const mtState& state, const mtMeas& meas, const mtNoise noise, double dt) const{ // TODO: implement without noise for speed
-<<<<<<< HEAD
-    output.template get<mtState::_aux>().MwWMmeas_ = meas.template get<mtMeas::_gyr>();
-    output.template get<mtState::_aux>().MwWMest_ = meas.template get<mtMeas::_gyr>()-state.template get<mtState::_gyb>();
-    const V3D imuRor = output.template get<mtState::_aux>().MwWMest_+noise.template get<mtNoise::_att>()/sqrt(dt);
-=======
     output.aux().MwWMmeas_ = meas.template get<mtMeas::_gyr>();
     output.aux().MwWMest_  = meas.template get<mtMeas::_gyr>()-state.gyb();
     const V3D imuRor = output.aux().MwWMest_+noise.template get<mtNoise::_att>()/sqrt(dt);
->>>>>>> 166c7e11
     const V3D dOmega = dt*imuRor;
     QPD dQ = dQ.exponentialMap(-dOmega);
     double d, d_p, p_d, p_d_p;
     LWF::NormalVectorElement tempNormal;
     LWF::NormalVectorElement oldBearing;
     for(unsigned int i=0;i<mtState::nMax_;i++){
-<<<<<<< HEAD
-      const int camID = state.template get<mtState::_aux>().camID_[i];
-      const V3D camRor = state.get_qCM(camID).rotate(imuRor);
-      const V3D camVel = state.get_qCM(camID).rotate(V3D(imuRor.cross(state.get_MrMC(camID))-state.template get<mtState::_vel>()));
-      oldBearing = state.template get<mtState::_nor>(i);
-      state.template get<mtState::_aux>().depthMap_.map(state.template get<mtState::_dep>(i),d,d_p,p_d,p_d_p);
-      output.template get<mtState::_dep>(i) = state.template get<mtState::_dep>(i)-dt*p_d
-=======
       const int camID = state.aux().camID_[i];
       const V3D camRor = state.qCM(camID).rotate(imuRor);
       const V3D camVel = state.qCM(camID).rotate(V3D(imuRor.cross(state.MrMC(camID))-state.MvM()));
       oldBearing = state.CfP(i);
       state.aux().depthMap_.map(state.dep(i),d,d_p,p_d,p_d_p);
       output.dep(i) = state.dep(i)-dt*p_d
->>>>>>> 166c7e11
           *oldBearing.getVec().transpose()*camVel + noise.template get<mtNoise::_dep>(i)*sqrt(dt);
       V3D dm = dt*(gSM(oldBearing.getVec())*camVel/d
           + (M3D::Identity()-oldBearing.getVec()*oldBearing.getVec().transpose())*camRor)
@@ -156,35 +141,20 @@
     LWF::NormalVectorElement nOut;
     QPD qm;
     for(unsigned int i=0;i<mtState::nMax_;i++){
-<<<<<<< HEAD
-      const int camID = state.template get<mtState::_aux>().camID_[i];
-      const V3D camRor = state.get_qCM(camID).rotate(imuRor);
-      const V3D camVel = state.get_qCM(camID).rotate(V3D(imuRor.cross(state.get_MrMC(camID))-state.template get<mtState::_vel>()));
-      state.template get<mtState::_aux>().depthMap_.map(state.template get<mtState::_dep>(i),d,d_p,p_d,p_d_p);
-      V3D dm = dt*(gSM(state.template get<mtState::_nor>(i).getVec())*camVel/d
-          + (M3D::Identity()-state.template get<mtState::_nor>(i).getVec()*state.template get<mtState::_nor>(i).getVec().transpose())*camRor);
-=======
       const int camID = state.aux().camID_[i];
       const V3D camRor = state.qCM(camID).rotate(imuRor);
       const V3D camVel = state.qCM(camID).rotate(V3D(imuRor.cross(state.MrMC(camID))-state.MvM()));
       state.aux().depthMap_.map(state.dep(i),d,d_p,p_d,p_d_p);
       V3D dm = dt*(gSM(state.CfP(i).getVec())*camVel/d
           + (M3D::Identity()-state.CfP(i).getVec()*state.CfP(i).getVec().transpose())*camRor);
->>>>>>> 166c7e11
       qm = qm.exponentialMap(dm);
       nOut = state.CfP(i).rotated(qm);
       F(mtState::template getId<mtState::_dep>(i),mtState::template getId<mtState::_dep>(i)) = 1.0 - dt*p_d_p
               *state.CfP(i).getVec().transpose()*camVel;
       F.template block<1,3>(mtState::template getId<mtState::_dep>(i),mtState::template getId<mtState::_vel>()) =
-<<<<<<< HEAD
-          dt*p_d*state.template get<mtState::_nor>(i).getVec().transpose()*MPD(state.get_qCM(camID)).matrix();
-      F.template block<1,3>(mtState::template getId<mtState::_dep>(i),mtState::template getId<mtState::_gyb>()) =
-          -dt*p_d*state.template get<mtState::_nor>(i).getVec().transpose()*gSM(state.get_qCM(camID).rotate(state.get_MrMC(camID)))*MPD(state.get_qCM(camID)).matrix();
-=======
           dt*p_d*state.CfP(i).getVec().transpose()*MPD(state.qCM(camID)).matrix();
       F.template block<1,3>(mtState::template getId<mtState::_dep>(i),mtState::template getId<mtState::_gyb>()) =
           -dt*p_d*state.CfP(i).getVec().transpose()*gSM(state.qCM(camID).rotate(state.MrMC(camID)))*MPD(state.qCM(camID)).matrix();
->>>>>>> 166c7e11
       F.template block<1,2>(mtState::template getId<mtState::_dep>(i),mtState::template getId<mtState::_nor>(i)) =
           -dt*p_d*camVel.transpose()*state.CfP(i).getM();
       F.template block<2,2>(mtState::template getId<mtState::_nor>(i),mtState::template getId<mtState::_nor>(i)) =
@@ -198,16 +168,6 @@
           -nOut.getM().transpose()*gSM(nOut.getVec())*Lmat(dm)
               *dt*gSM(state.CfP(i).getVec())*camVel*(d_p/(d*d));
       F.template block<2,3>(mtState::template getId<mtState::_nor>(i),mtState::template getId<mtState::_vel>()) =
-<<<<<<< HEAD
-          -nOut.getM().transpose()*gSM(qm.rotate(state.template get<mtState::_nor>(i).getVec()))*Lmat(dm)
-              *dt/d*gSM(state.template get<mtState::_nor>(i).getVec())*MPD(state.get_qCM(camID)).matrix();
-      F.template block<2,3>(mtState::template getId<mtState::_nor>(i),mtState::template getId<mtState::_gyb>()) =
-          nOut.getM().transpose()*gSM(qm.rotate(state.template get<mtState::_nor>(i).getVec()))*Lmat(dm)*(
-              - (M3D::Identity()-state.template get<mtState::_nor>(i).getVec()*state.template get<mtState::_nor>(i).getVec().transpose())
-              +1.0/d*gSM(state.template get<mtState::_nor>(i).getVec())*gSM(state.get_qCM(camID).rotate(state.get_MrMC(camID)))
-          )*dt*MPD(state.get_qCM(camID)).matrix();
-      if(state.template get<mtState::_aux>().doVECalibration_){
-=======
           -nOut.getM().transpose()*gSM(qm.rotate(state.CfP(i).getVec()))*Lmat(dm)
               *dt/d*gSM(state.CfP(i).getVec())*MPD(state.qCM(camID)).matrix();
       F.template block<2,3>(mtState::template getId<mtState::_nor>(i),mtState::template getId<mtState::_gyb>()) =
@@ -216,15 +176,10 @@
               +1.0/d*gSM(state.CfP(i).getVec())*gSM(state.qCM(camID).rotate(state.MrMC(camID)))
           )*dt*MPD(state.qCM(camID)).matrix();
       if(state.aux().doVECalibration_){
->>>>>>> 166c7e11
         F.template block<1,3>(mtState::template getId<mtState::_dep>(i),mtState::template getId<mtState::_vea>(camID)) =
             -dt*p_d*state.CfP(i).getVec().transpose()*gSM(camVel);
         F.template block<1,3>(mtState::template getId<mtState::_dep>(i),mtState::template getId<mtState::_vep>(camID)) =
-<<<<<<< HEAD
-            -dt*p_d*state.template get<mtState::_nor>(i).getVec().transpose()*MPD(state.get_qCM(camID)).matrix()*gSM(imuRor);
-=======
             -dt*p_d*state.CfP(i).getVec().transpose()*MPD(state.qCM(camID)).matrix()*gSM(imuRor);
->>>>>>> 166c7e11
 
         F.template block<2,3>(mtState::template getId<mtState::_nor>(i),mtState::template getId<mtState::_vea>(camID)) =
             nOut.getM().transpose()*gSM(qm.rotate(state.CfP(i).getVec()))*Lmat(dm)*(
@@ -233,13 +188,8 @@
             +nOut.getM().transpose()*gSM(qm.rotate(state.CfP(i).getVec()))*Lmat(dm)
                 *dt/d*gSM(state.CfP(i).getVec())*gSM(camVel);
         F.template block<2,3>(mtState::template getId<mtState::_nor>(i),mtState::template getId<mtState::_vep>(camID)) =
-<<<<<<< HEAD
-            nOut.getM().transpose()*gSM(qm.rotate(state.template get<mtState::_nor>(i).getVec()))*Lmat(dm)
-                *dt/d*gSM(state.template get<mtState::_nor>(i).getVec())*MPD(state.get_qCM(camID)).matrix()*gSM(imuRor);
-=======
             nOut.getM().transpose()*gSM(qm.rotate(state.CfP(i).getVec()))*Lmat(dm)
                 *dt/d*gSM(state.CfP(i).getVec())*MPD(state.qCM(camID)).matrix()*gSM(imuRor);
->>>>>>> 166c7e11
       }
     }
     for(unsigned int i=0;i<mtState::nCam_;i++){
@@ -266,44 +216,24 @@
     }
     LWF::NormalVectorElement nOut;
     for(unsigned int i=0;i<mtState::nMax_;i++){
-<<<<<<< HEAD
-      const int camID = state.template get<mtState::_aux>().camID_[i];
-      const V3D camRor = state.get_qCM(camID).rotate(imuRor);
-      const V3D camVel = state.get_qCM(camID).rotate(V3D(imuRor.cross(state.get_MrMC(camID))-state.template get<mtState::_vel>()));
-      state.template get<mtState::_aux>().depthMap_.map(state.template get<mtState::_dep>(i),d,d_p,p_d,p_d_p);
-      V3D dm = dt*(gSM(state.template get<mtState::_nor>(i).getVec())*camVel/d
-          + (M3D::Identity()-state.template get<mtState::_nor>(i).getVec()*state.template get<mtState::_nor>(i).getVec().transpose())*camRor);
-=======
       const int camID = state.aux().camID_[i];
       const V3D camRor = state.qCM(camID).rotate(imuRor);
       const V3D camVel = state.qCM(camID).rotate(V3D(imuRor.cross(state.MrMC(camID))-state.MvM()));
       state.aux().depthMap_.map(state.dep(i),d,d_p,p_d,p_d_p);
       V3D dm = dt*(gSM(state.CfP(i).getVec())*camVel/d
           + (M3D::Identity()-state.CfP(i).getVec()*state.CfP(i).getVec().transpose())*camRor);
->>>>>>> 166c7e11
       QPD qm = qm.exponentialMap(dm);
       nOut = state.CfP(i).rotated(qm);
       G(mtState::template getId<mtState::_dep>(i),mtNoise::template getId<mtNoise::_dep>(i)) = sqrt(dt);
       G.template block<1,3>(mtState::template getId<mtState::_dep>(i),mtNoise::template getId<mtNoise::_att>()) =
-<<<<<<< HEAD
-          sqrt(dt)*p_d*state.template get<mtState::_nor>(i).getVec().transpose()*gSM(state.get_qCM(camID).rotate(state.get_MrMC(camID)))*MPD(state.get_qCM(camID)).matrix();
-=======
           sqrt(dt)*p_d*state.CfP(i).getVec().transpose()*gSM(state.qCM(camID).rotate(state.MrMC(camID)))*MPD(state.qCM(camID)).matrix();
->>>>>>> 166c7e11
       G.template block<2,2>(mtState::template getId<mtState::_nor>(i),mtNoise::template getId<mtNoise::_nor>(i)) =
           nOut.getM().transpose()*gSM(qm.rotate(state.CfP(i).getVec()))*Lmat(dm)*state.CfP(i).getN()*sqrt(dt);
       G.template block<2,3>(mtState::template getId<mtState::_nor>(i),mtNoise::template getId<mtNoise::_att>()) =
-<<<<<<< HEAD
-          -nOut.getM().transpose()*gSM(qm.rotate(state.template get<mtState::_nor>(i).getVec()))*Lmat(dm)*(
-              - (M3D::Identity()-state.template get<mtState::_nor>(i).getVec()*state.template get<mtState::_nor>(i).getVec().transpose())
-              +1.0/d*gSM(state.template get<mtState::_nor>(i).getVec())*gSM(state.get_qCM(camID).rotate(state.get_MrMC(camID)))
-           )*sqrt(dt)*MPD(state.get_qCM(camID)).matrix();
-=======
           -nOut.getM().transpose()*gSM(qm.rotate(state.CfP(i).getVec()))*Lmat(dm)*(
               - (M3D::Identity()-state.CfP(i).getVec()*state.CfP(i).getVec().transpose())
               +1.0/d*gSM(state.CfP(i).getVec())*gSM(state.qCM(camID).rotate(state.MrMC(camID)))
            )*sqrt(dt)*MPD(state.qCM(camID)).matrix();
->>>>>>> 166c7e11
     }
   }
 };
