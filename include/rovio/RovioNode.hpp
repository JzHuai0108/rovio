--- conflicted
+++ resolved
@@ -929,7 +929,8 @@
           pubImuBias_.publish(imuBiasMsg_);
         }
 
-<<<<<<< HEAD
+        std::vector<float> featureDistanceCov;
+
         // for debugging
         pclMsg_.header.seq = msgSeq_;
         pclMsg_.header.stamp = ros::Time(mpFilter_->safe_.t_);
@@ -938,10 +939,6 @@
         pcl::toROSMsg(*tmp, pclMsg_);
         pclMsg_.header.frame_id = camera_frame_ + "0";
         pubPcl_.publish(pclMsg_);
-=======
-        std::vector<float> featureDistanceCov;
-
->>>>>>> 52adfa58
         // PointCloud message.
         /*if(pubPcl_.getNumSubscribers() > 0 || pubMarkers_.getNumSubscribers() > 0 || forcePclPublishing_ || forceMarkersPublishing_){
           pclMsg_.header.seq = msgSeq_;
