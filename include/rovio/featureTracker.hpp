/*
* Copyright (c) 2014, Autonomous Systems Lab
* All rights reserved.
*
* Redistribution and use in source and binary forms, with or without
* modification, are permitted provided that the following conditions are met:
* * Redistributions of source code must retain the above copyright
* notice, this list of conditions and the following disclaimer.
* * Redistributions in binary form must reproduce the above copyright
* notice, this list of conditions and the following disclaimer in the
* documentation and/or other materials provided with the distribution.
* * Neither the name of the Autonomous Systems Lab, ETH Zurich nor the
* names of its contributors may be used to endorse or promote products
* derived from this software without specific prior written permission.
*
* THIS SOFTWARE IS PROVIDED BY THE COPYRIGHT HOLDERS AND CONTRIBUTORS "AS IS" AND
* ANY EXPRESS OR IMPLIED WARRANTIES, INCLUDING, BUT NOT LIMITED TO, THE IMPLIED
* WARRANTIES OF MERCHANTABILITY AND FITNESS FOR A PARTICULAR PURPOSE ARE
* DISCLAIMED. IN NO EVENT SHALL THE COPYRIGHT HOLDER OR CONTRIBUTORS BE LIABLE
* FOR ANY DIRECT, INDIRECT, INCIDENTAL, SPECIAL, EXEMPLARY, OR CONSEQUENTIAL
* DAMAGES (INCLUDING, BUT NOT LIMITED TO, PROCUREMENT OF SUBSTITUTE GOODS OR
* SERVICES; LOSS OF USE, DATA, OR PROFITS; OR BUSINESS INTERRUPTION) HOWEVER
* CAUSED AND ON ANY THEORY OF LIABILITY, WHETHER IN CONTRACT, STRICT LIABILITY,
* OR TORT (INCLUDING NEGLIGENCE OR OTHERWISE) ARISING IN ANY WAY OUT OF THE USE
* OF THIS SOFTWARE, EVEN IF ADVISED OF THE POSSIBILITY OF SUCH DAMAGE.
*
*/

#ifndef FEATURE_TRACKER_HPP_
#define FEATURE_TRACKER_HPP_

#include <ros/ros.h>
#include <image_transport/image_transport.h>
#include <cv_bridge/cv_bridge.h>
#include <sensor_msgs/image_encodings.h>
#include <sensor_msgs/Imu.h>
#include "rovio/Camera.hpp"
#include "rovio/commonVision.hpp"

namespace rovio{

/** \brief Ros Node, executing a MultilevelPatchFeature tracking on an incoming image stream.
 */
class FeatureTrackerNode{
 public:
  ros::NodeHandle nh_;
  ros::Subscriber subImu_;  /**<IMU subscriber.*/
  ros::Subscriber subImg_;  /**<Image subscriber.*/
  static constexpr int nMax_ = 100;  /**<Maximum number of MultilevelPatchFeature%s in a MultilevelPatchSet.*/
  static constexpr int patchSize_ = 8;  /**<Edge length of the patches in pixels. Value must be a multiple of 2!*/
  static constexpr int nLevels_ = 4;  /**<Total number of image pyramid levels.*/
  cv::Mat draw_image_, img_, draw_patches_;
  unsigned int min_feature_count_;  /**<New MultilevelPatchFeature%s are added to the existing MultilevelPatchSet,
                                        if the number of valid MultilevelPatchFeature%s in the set is smaller
                                        than min_feature_count_.*/
  unsigned int max_feature_count_;  /**<Maximal number of features, which are added at a time (not total). See rovio::addBestCandidates().*/
  ImagePyramid<nLevels_> pyr_;
  class MultilevelPatchSet<nLevels_,patchSize_,nMax_> mlps_;
<<<<<<< HEAD
  static constexpr int nDetectionBuckets_ = 100;  /**<See rovio::addBestCandidates().*/
  static constexpr double scoreDetectionExponent_ = 0.5;  /**<See rovio::addBestCandidates().*/
  static constexpr double penaltyDistance_ = 20;  /**<See rovio::addBestCandidates().*/
  static constexpr double zeroDistancePenalty_ = nDetectionBuckets_*1.0;  /**<See rovio::addBestCandidates().*/
  static constexpr int l1 = 1; /**<Minimal pyramid level, which should be used e.g. for corner detection and patch alignment. (l1<l2)*/
  static constexpr int l2 = 3; /**<Maximal pyramid level, which should be used e.g. for corner detection and patch alignment. (l1<l2)*/
  static constexpr int detectionThreshold = 10; /**<See rovio::detectFastCorners().*/
  static constexpr bool drawNotFound_ = false;  /**<Draw MultilevelPatchFeature%s which were not found again.*/

  /** \brief Constructor
   */
=======
  static constexpr int nDetectionBuckets_ = 100;
  static constexpr double scoreDetectionExponent_ = 0.25;
  static constexpr double penaltyDistance_ = 20;
  static constexpr double zeroDistancePenalty_ = nDetectionBuckets_*100.0; // This is a strong penalty, thus features with a distance of less penaltyDistance_ will not be added
  static constexpr int l1 = 1;
  static constexpr int l2 = 3;
  static constexpr int detectionThreshold = 10;
  static constexpr bool drawNotFound_ = false;
  rovio::Camera camera_;

>>>>>>> 8c12329b
  FeatureTrackerNode(ros::NodeHandle& nh): nh_(nh){
    static_assert(l2>=l1, "l2 must be larger than l1");
    subImu_ = nh_.subscribe("imuMeas", 1000, &FeatureTrackerNode::imuCallback,this);
    subImg_ = nh_.subscribe("/cam0/image_raw", 1000, &FeatureTrackerNode::imgCallback,this);
    min_feature_count_ = 50;
    max_feature_count_ = 20; // Maximal number of feature which is added at a time (not total)
    cv::namedWindow("Tracker");
    camera_.load("/home/michael/calibrations/p22035_equidist.yaml");
  };

  /** \brief Destructor.
   */
  ~FeatureTrackerNode(){
    cv::destroyWindow("Tracker");
  }

  /** \brief Empty, yet. @todo ?
   */
  void imuCallback(const sensor_msgs::Imu::ConstPtr& imu_msg){
  }

  /** \brief Image callback, handling the tracking of MultilevelPatchFeature%s.
   *
   *  The sequence of the callback can be summarized as follows:
   *  1. Extract image from message. Compute the image pyramid from the extracted image.
   *  2. Predict the position of the valid MultilevelPatchFeature%s in the current image,
   *     using the previous 2 image locations of these MultilevelPatchFeature%s.
   *  3. Execute 2D patch alignment at the predicted MultilevelPatchFeature locations.
   *     If successful the matching status of the MultilevelPatchFeature is set to FOUND and its image location is updated.
   *  4. Prune: Check the MultilevelPatchFeature%s in the MultilevelPatchSet for their quality (MultilevelPatchFeature::isGoodFeature()).
   *            If a bad quality of a MultilevelPatchFeature is recognized, it is set to invalid.
   *  5. Get new features and add them to the MultilevelPatchSet, if there are too little valid MultilevelPatchFeature%s
   *     in the MultilevelPatchSet. MultilevelPatchFeature%s which are stated invalid are replaced by new features.
   *
   *  @param img_msg - Image message (ros)
   */
  void imgCallback(const sensor_msgs::ImageConstPtr & img_msg){
    // Get image from msg
    cv_bridge::CvImagePtr cv_ptr;
    try {
      cv_ptr = cv_bridge::toCvCopy(img_msg, sensor_msgs::image_encodings::TYPE_8UC1);
    } catch (cv_bridge::Exception& e) {
      ROS_ERROR("cv_bridge exception: %s", e.what());
      return;
    }
    cv_ptr->image.copyTo(img_);

    // Timing
    static double last_time = 0.0;
    double current_time = img_msg->header.stamp.toSec();

    // Pyramid
    pyr_.computeFromImage(img_,true);

    // Drawing
    cvtColor(img_, draw_image_, CV_GRAY2RGB);
    const int numPatchesPlot = 10;
    draw_patches_ = cv::Mat::zeros(numPatchesPlot*(patchSize_*pow(2,nLevels_-1)+4),3*(patchSize_*pow(2,nLevels_-1)+4),CV_8UC1);

    // Prediction
    cv::Point2f dc;
    for(unsigned int i=0;i<nMax_;i++){
      if(mlps_.isValid_[i]){
        dc = 0.75*(mlps_.features_[i].get_c() - mlps_.features_[i].log_previous_.get_c());
        mlps_.features_[i].log_previous_.set_c(mlps_.features_[i].get_c());
        mlps_.features_[i].set_c(mlps_.features_[i].get_c() + dc);
        if(!isMultilevelPatchInFrame(mlps_.features_[i],pyr_,nLevels_-1,false)){
          mlps_.features_[i].set_c(mlps_.features_[i].log_previous_.get_c());
        }
        mlps_.features_[i].increaseStatistics(current_time);
        mlps_.features_[i].status_.inFrame_ = true;
      }
    }

    // Track valid features
    const double t1 = (double) cv::getTickCount();
    for(unsigned int i=0;i<nMax_;i++){
      if(mlps_.isValid_[i]){
        mlps_.features_[i].log_prediction_.set_c(mlps_.features_[i].get_c());
        align2DComposed(mlps_.features_[i],pyr_,l2,l1,l2-l1,false);
      }
    }
    const double t2 = (double) cv::getTickCount();
    ROS_INFO_STREAM(" Matching " << mlps_.getValidCount() << " patches (" << (t2-t1)/cv::getTickFrequency()*1000 << " ms)");
    for(unsigned int i=0;i<nMax_;i++){
      if(mlps_.isValid_[i]){
        if(mlps_.features_[i].status_.matchingStatus_ == FOUND){
          mlps_.features_[i].status_.trackingStatus_ = TRACKED;
          mlps_.features_[i].log_meas_.set_c(mlps_.features_[i].get_c());
          drawPoint(draw_image_,mlps_.features_[i].log_meas_,cv::Scalar(0,255,255));
          drawLine(draw_image_,mlps_.features_[i].log_meas_,mlps_.features_[i].log_prediction_,cv::Scalar(0,255,255));
          drawText(draw_image_,mlps_.features_[i].log_meas_,std::to_string(mlps_.features_[i].idx_),cv::Scalar(0,255,255));
        } else {
          mlps_.features_[i].status_.trackingStatus_ = FAILED;
          if(drawNotFound_){
            drawPoint(draw_image_,mlps_.features_[i].log_prediction_,cv::Scalar(0,0,255));
            drawText(draw_image_,mlps_.features_[i].log_prediction_,std::to_string(mlps_.features_[i].idx_),cv::Scalar(0,0,255));
          }
        }
      }
    }
    MultilevelPatchFeature<nLevels_,patchSize_> mlp;
    for(unsigned int i=0;i<numPatchesPlot;i++){
      if(mlps_.isValid_[i]){
        mlps_.features_[i].drawMultilevelPatch(draw_patches_,cv::Point2i(2,2+i*(patchSize_*pow(2,nLevels_-1)+4)),1,false);
        mlp.set_c(mlps_.features_[i].log_prediction_.get_c());
        extractMultilevelPatchFromImage(mlp,pyr_,nLevels_-1,false);
        mlp.drawMultilevelPatch(draw_patches_,cv::Point2i(patchSize_*pow(2,nLevels_-1)+6,2+i*(patchSize_*pow(2,nLevels_-1)+4)),1,false);
        if(mlps_.features_[i].status_.matchingStatus_ == FOUND){
          mlp.set_c(mlps_.features_[i].get_c());
          extractMultilevelPatchFromImage(mlp,pyr_,nLevels_-1,false);
          mlp.drawMultilevelPatch(draw_patches_,cv::Point2i(2*patchSize_*pow(2,nLevels_-1)+10,2+i*(patchSize_*pow(2,nLevels_-1)+4)),1,false);
          cv::rectangle(draw_patches_,cv::Point2i(0,i*(patchSize_*pow(2,nLevels_-1)+4)),cv::Point2i(patchSize_*pow(2,nLevels_-1)+3,(i+1)*(patchSize_*pow(2,nLevels_-1)+4)-1),cv::Scalar(255),2,8,0);
          cv::rectangle(draw_patches_,cv::Point2i(patchSize_*pow(2,nLevels_-1)+4,i*(patchSize_*pow(2,nLevels_-1)+4)),cv::Point2i(2*patchSize_*pow(2,nLevels_-1)+7,(i+1)*(patchSize_*pow(2,nLevels_-1)+4)-1),cv::Scalar(255),2,8,0);
        } else {
          cv::rectangle(draw_patches_,cv::Point2i(0,i*(patchSize_*pow(2,nLevels_-1)+4)),cv::Point2i(patchSize_*pow(2,nLevels_-1)+3,(i+1)*(patchSize_*pow(2,nLevels_-1)+4)-1),cv::Scalar(0),2,8,0);
          cv::rectangle(draw_patches_,cv::Point2i(patchSize_*pow(2,nLevels_-1)+4,i*(patchSize_*pow(2,nLevels_-1)+4)),cv::Point2i(2*patchSize_*pow(2,nLevels_-1)+7,(i+1)*(patchSize_*pow(2,nLevels_-1)+4)-1),cv::Scalar(0),2,8,0);
        }
        cv::putText(draw_patches_,std::to_string(mlps_.features_[i].idx_),cv::Point2i(2,2+i*(patchSize_*pow(2,nLevels_-1)+4)+10),cv::FONT_HERSHEY_SIMPLEX, 0.4, cv::Scalar(255));
      }
    }

    // Prune
    // Check the MultilevelPatchFeature%s in the MultilevelPatchSet for their quality (isGoodFeature(...)).
    // If a bad quality of a MultilevelPatchFeature is recognized, it is set to invalid. New MultilevelPatchFeature%s
    // replace the array places of invalid MultilevelPatchFeature%s in the MultilevelPatchSet.
    int prune_count = 0;
    for(unsigned int i=0;i<nMax_;i++){
      if(mlps_.isValid_[i]){
        if(!mlps_.features_[i].isGoodFeature(6,1,0.5,0.5)){
          mlps_.isValid_[i] = false;
          prune_count++;
        }
      }
    }
    ROS_INFO_STREAM(" Pruned " << prune_count << " features");

    // Extract feature patches
    // Extract new MultilevelPatchFeature%s at the current tracked feature positions.
    // Extracted multilevel patches are aligned with the image axes.
    for(unsigned int i=0;i<nMax_;i++){
      if(mlps_.isValid_[i]){
        if(mlps_.features_[i].status_.matchingStatus_ == FOUND && isMultilevelPatchInFrame(mlps_.features_[i],pyr_,nLevels_-1,true)){
          extractMultilevelPatchFromImage(mlps_.features_[i],pyr_,nLevels_-1,true);
        }
      }
    }

    // Get new features, if there are too little valid MultilevelPatchFeature%s in the MultilevelPatchSet.
    if(mlps_.getValidCount() < min_feature_count_){
      std::list<cv::Point2f> candidates;
      ROS_INFO_STREAM(" Adding keypoints");
      const double t1 = (double) cv::getTickCount();
      for(int l=l1;l<=l2;l++){
        detectFastCorners(pyr_,candidates,l,detectionThreshold);
      }
      const double t2 = (double) cv::getTickCount();
      ROS_INFO_STREAM(" == Detected " << candidates.size() << " on levels " << l1 << "-" << l2 << " (" << (t2-t1)/cv::getTickFrequency()*1000 << " ms)");
      pruneCandidates(mlps_,candidates,0);
      const double t3 = (double) cv::getTickCount();
      ROS_INFO_STREAM(" == Selected " << candidates.size() << " candidates (" << (t3-t2)/cv::getTickFrequency()*1000 << " ms)");
      std::unordered_set<unsigned int> newSet = addBestCandidates(mlps_,candidates,pyr_,0,current_time,
                                                                  l1,l2,max_feature_count_,nDetectionBuckets_, scoreDetectionExponent_,
                                                                  penaltyDistance_, zeroDistancePenalty_,true,0.0);
      const double t4 = (double) cv::getTickCount();
      ROS_INFO_STREAM(" == Got " << mlps_.getValidCount() << " after adding " << newSet.size() << " features (" << (t4-t3)/cv::getTickFrequency()*1000 << " ms)");
      for(auto it = newSet.begin();it != newSet.end();++it){
        mlps_.features_[*it].setCamera(&camera_);
        mlps_.features_[*it].log_previous_.set_c(mlps_.features_[*it].get_c());
        mlps_.features_[*it].status_.inFrame_ = true;
        mlps_.features_[*it].status_.matchingStatus_ = FOUND;
        mlps_.features_[*it].status_.trackingStatus_ = TRACKED;
      }
    }
    cv::imshow("Tracker", draw_image_);
    cv::imshow("Patches", draw_patches_);
    cv::waitKey(30);
    last_time = current_time;
  }
};
}


#endif /* FEATURE_TRACKER_HPP_ */<|MERGE_RESOLUTION|>--- conflicted
+++ resolved
@@ -56,30 +56,18 @@
   unsigned int max_feature_count_;  /**<Maximal number of features, which are added at a time (not total). See rovio::addBestCandidates().*/
   ImagePyramid<nLevels_> pyr_;
   class MultilevelPatchSet<nLevels_,patchSize_,nMax_> mlps_;
-<<<<<<< HEAD
   static constexpr int nDetectionBuckets_ = 100;  /**<See rovio::addBestCandidates().*/
-  static constexpr double scoreDetectionExponent_ = 0.5;  /**<See rovio::addBestCandidates().*/
+  static constexpr double scoreDetectionExponent_ = 0.25;  /**<See rovio::addBestCandidates().*/
   static constexpr double penaltyDistance_ = 20;  /**<See rovio::addBestCandidates().*/
-  static constexpr double zeroDistancePenalty_ = nDetectionBuckets_*1.0;  /**<See rovio::addBestCandidates().*/
+  static constexpr double zeroDistancePenalty_ = nDetectionBuckets_*100.0;  /**<See rovio::addBestCandidates(). [nDetectionBuckets_*100] is a strong penalty, thus features with a distance of less penaltyDistance_ will not be added.*/
   static constexpr int l1 = 1; /**<Minimal pyramid level, which should be used e.g. for corner detection and patch alignment. (l1<l2)*/
   static constexpr int l2 = 3; /**<Maximal pyramid level, which should be used e.g. for corner detection and patch alignment. (l1<l2)*/
   static constexpr int detectionThreshold = 10; /**<See rovio::detectFastCorners().*/
   static constexpr bool drawNotFound_ = false;  /**<Draw MultilevelPatchFeature%s which were not found again.*/
+  rovio::Camera camera_;
 
   /** \brief Constructor
    */
-=======
-  static constexpr int nDetectionBuckets_ = 100;
-  static constexpr double scoreDetectionExponent_ = 0.25;
-  static constexpr double penaltyDistance_ = 20;
-  static constexpr double zeroDistancePenalty_ = nDetectionBuckets_*100.0; // This is a strong penalty, thus features with a distance of less penaltyDistance_ will not be added
-  static constexpr int l1 = 1;
-  static constexpr int l2 = 3;
-  static constexpr int detectionThreshold = 10;
-  static constexpr bool drawNotFound_ = false;
-  rovio::Camera camera_;
-
->>>>>>> 8c12329b
   FeatureTrackerNode(ros::NodeHandle& nh): nh_(nh){
     static_assert(l2>=l1, "l2 must be larger than l1");
     subImu_ = nh_.subscribe("imuMeas", 1000, &FeatureTrackerNode::imuCallback,this);
